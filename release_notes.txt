<<<<<<< HEAD
=======
Release 0.60 on 12/15/2009

Changes made since 0.57.1:

* Admin Client/Server API: adds support for streaming-based transfer
  of entries between nodes, deleting entries on remote nodes,
  remotely deleting and updating metadata
* EC2 testing: a way to periodically run integration and performance
  tests which involve Voldemort instances on different machines
* Experimental support for views
* Interpolation search for read-only stores
* Support for large lists and strings in the JSON serializer
* LZF compression support
* Ruby client contributed
* Fixed issue 170: hanging if a port is used by another process
* Fixed issue 122: suspicious integer division in
  RequestCounter.getThroughput
* Miscellaneous improvements and bug fixes for read-only stores
* Fixed issue 168: added StorageEngine.keys()

>>>>>>> f1e5ec71
Release 0.57.1 on 11/27/2009

Minor change made since 0.57:

* Modified build.xml to exclude .git directory from release tarballs/zipfiles

Release 0.57 on 11/16/2009
 
The following changes were made since 0.56:

* Fixed an issue in ReadOnlyEngine's close() method
* Fixed hidden logging in StorageService
* Fix for issue 163 (lock mode during get)
* Exposed bdb environment stats with setFast(false)

Release 0.56 on 10/26/2009

The following changes were made since 0.55:
 
* Fix for issue 164: Changed default bdb.max.logfile.size to 60MB
* Make file deletes asynchronous in read only store swap
* Added better debug logs for bdb stats
* Fixed race condition in AbstractSocketPoolTest
* Added improved monitoring for bdb stats
* Added backoff and retry logic in bootstrap code
* Not logging obosleteVersionException(s) or counting it in JMX exception count
* Fixed issue 159
* C++ client building on OS X
* Rely only on the number of versions returned to decide whether to retrieve
  the value for put(K,V)
* Implemented issue 152: getVersion() API in Store
 
Release 0.55 on 10/7/2009
 
The following changes were made since 0.52 (in summary):
 
* Add an event throttler
* Added DataCleanupJob
* Protocol buffers at version 2.2.0
* BDB JE upgraded to 3.3.87
* Added data compression support (enable by adding
    <compression>
       <type>gzip</type>
    </compression>
  to value-serializer or key-serializer sections in stores.xml)
* Added a resource pool/socket pool implementation (no longer using
  commons-pool)
* Added server-side NIO support (enabled by setting
  enable.nio.connector=true
  in server.properties)
* Improved the efficiency of the protocol buffers network protocol by using
  CodedOutputStream/CodedInputStream (zero copy transfers)
* Fix for issue #21: incorrectness in vector clock inconsistency resolver
* Upgrade google-collections
* Support for building read only stores in Hadoop
* Added a C++ client<|MERGE_RESOLUTION|>--- conflicted
+++ resolved
@@ -1,5 +1,3 @@
-<<<<<<< HEAD
-=======
 Release 0.60 on 12/15/2009
 
 Changes made since 0.57.1:
@@ -20,7 +18,6 @@
 * Miscellaneous improvements and bug fixes for read-only stores
 * Fixed issue 168: added StorageEngine.keys()
 
->>>>>>> f1e5ec71
 Release 0.57.1 on 11/27/2009
 
 Minor change made since 0.57:
