--- conflicted
+++ resolved
@@ -31,8 +31,8 @@
 
 import voldemort.ServerTestUtils;
 import voldemort.client.protocol.RequestFormatType;
+import voldemort.client.rebalance.RebalanceClientConfig;
 import voldemort.client.rebalance.RebalanceController;
-import voldemort.client.rebalance.RebalanceClientConfig;
 import voldemort.cluster.Cluster;
 import voldemort.cluster.Node;
 import voldemort.routing.ConsistentRoutingStrategy;
@@ -272,13 +272,10 @@
 
         targetCluster = expandCluster(targetCluster.getNumberOfNodes() - clusterSize, targetCluster);
         try {
-<<<<<<< HEAD
-            RebalanceClient rebalanceClient = new RebalanceClient(getBootstrapUrl(Arrays.asList(originalCluster.getNodeById(0)
-                                                                                                               .getHost())),
-=======
-            RebalanceController rebalanceClient = new RebalanceController(getBootstrapUrl(Arrays.asList(originalCluster.getNodeById(0).getHost())),
->>>>>>> d9c194c0
-                                                                  new RebalanceClientConfig());
+
+            RebalanceController rebalanceClient = new RebalanceController(getBootstrapUrl(Arrays.asList(originalCluster.getNodeById(0)
+                                                                                                                       .getHost())),
+                                                                          new RebalanceClientConfig());
             populateData(originalCluster, originalNodes);
             rebalanceAndCheck(originalCluster,
                               targetCluster,
