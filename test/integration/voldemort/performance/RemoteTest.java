/*
 * Copyright 2008-2009 LinkedIn, Inc
 * 
 * Licensed under the Apache License, Version 2.0 (the "License"); you may not
 * use this file except in compliance with the License. You may obtain a copy of
 * the License at
 * 
 * http://www.apache.org/licenses/LICENSE-2.0
 * 
 * Unless required by applicable law or agreed to in writing, software
 * distributed under the License is distributed on an "AS IS" BASIS, WITHOUT
 * WARRANTIES OR CONDITIONS OF ANY KIND, either express or implied. See the
 * License for the specific language governing permissions and limitations under
 * the License.
 */

package voldemort.performance;

import java.io.BufferedReader;
import java.io.File;
import java.io.FileReader;
import java.io.IOException;
import java.io.PrintStream;
import java.util.ArrayList;
import java.util.List;
import java.util.concurrent.CountDownLatch;
import java.util.concurrent.ExecutorService;
import java.util.concurrent.Executors;
import java.util.concurrent.atomic.AtomicInteger;

import joptsimple.OptionParser;
import joptsimple.OptionSet;
import voldemort.TestUtils;
import voldemort.client.ClientConfig;
import voldemort.client.SocketStoreClientFactory;
import voldemort.client.StoreClient;
import voldemort.client.StoreClientFactory;
import voldemort.utils.CmdUtils;
import voldemort.versioning.Versioned;

public class RemoteTest {

    public static final int MAX_WORKERS = 8;

    public static class KeyProvider {

        private final List<String> keys;
        private final AtomicInteger index;

        public KeyProvider(int start, List<String> keys) {
            this.index = new AtomicInteger(start);
            this.keys = keys;
        }

        public String next() {
            if(keys != null) {
                return keys.get(index.getAndIncrement() % keys.size());
            } else {
                return Integer.toString(index.getAndIncrement());
            }
        }
    }

    public static void printUsage(PrintStream out, OptionParser parser) throws IOException {
        out.println("Usage: $VOLDEMORT_HOME/bin/remote-test.sh \\");
        out.println("          [options] bootstrapUrl storeName num-requests\n");
        parser.printHelpOn(out);
        System.exit(1);
    }

    public static void main(String[] args) throws Exception {

        OptionParser parser = new OptionParser();
        parser.accepts("r", "execute read operations");
        parser.accepts("w", "execute write operations");
        parser.accepts("d", "execute delete operations");
        parser.accepts("request-file", "execute specific requests in order").withRequiredArg();
<<<<<<< HEAD
        parser.accepts("start-key-index", "starting point when using int keys")
              .withRequiredArg()
              .ofType(Integer.class);
        parser.accepts("value-size", "size in bytes for random value")
=======
        parser.accepts("start-key-index", "starting point when using int keys. Default = 0")
              .withRequiredArg()
              .ofType(Integer.class);
        parser.accepts("value-size", "size in bytes for random value.  Default = 1024")
              .withRequiredArg()
              .ofType(Integer.class);
        parser.accepts("iterations", "number of times to repeat the test  Default = 1")
              .withRequiredArg()
              .ofType(Integer.class);
        parser.accepts("threads", "max number concurrent worker threads  Default = " + MAX_WORKERS)
>>>>>>> 3d1c22f7
              .withRequiredArg()
              .ofType(Integer.class);

        OptionSet options = parser.parse(args);

        List<String> nonOptions = options.nonOptionArguments();
        if(nonOptions.size() != 3) {
            printUsage(System.err, parser);
        }

        String url = nonOptions.get(0);
        String storeName = nonOptions.get(1);
        int numRequests = Integer.parseInt(nonOptions.get(2));
        String ops = "";
        List<String> keys = null;

        Integer startNum = CmdUtils.valueOf(options, "start-key-index", 0);
        Integer valueSize = CmdUtils.valueOf(options, "value-size", 1024);
<<<<<<< HEAD
=======
        Integer numIterations = CmdUtils.valueOf(options, "iterations", 1);
        Integer numThreads = CmdUtils.valueOf(options, "threads", MAX_WORKERS);
>>>>>>> 3d1c22f7

        if(options.has("request-file")) {
            keys = loadKeys((String) options.valueOf("request-file"));
        }

        if(options.has("r")) {
            ops += "r";
        }
        if(options.has("w")) {
            ops += "w";
        }
        if(options.has("d")) {
            ops += "d";
        }

        if(ops.length() == 0) {
            ops = "rwd";
        }

        System.out.println("operations : " + ops);
        System.out.println("value size : " + valueSize);
        System.out.println("start index : " + startNum);
        System.out.println("iterations : " + numIterations);
        System.out.println("threads : " + numThreads);

        System.out.println("Bootstraping cluster data.");
        StoreClientFactory factory = new SocketStoreClientFactory(new ClientConfig().setMaxThreads(20)
                                                                                    .setMaxConnectionsPerNode(numThreads)
                                                                                    .setBootstrapUrls(url));
        final StoreClient<String, String> store = factory.getStoreClient(storeName);

        final String value = TestUtils.randomLetters(valueSize);
        ExecutorService service = Executors.newFixedThreadPool(numThreads);

        /*
         *   send the store a value and then delete it - useful for the NOOP store which will then use that value for
         *   other queries
         */

        String key = new KeyProvider(startNum, keys).next();        
        store.put(key, new Versioned<String>(value));
        store.delete(key);

         for (int loopCount=0; loopCount < numIterations; loopCount++) {

             System.out.println("======================= iteration = " + loopCount + " ======================================");
     
            if(ops.contains("d")) {
                System.out.println("Beginning delete test.");
                final AtomicInteger successes = new AtomicInteger(0);
                final KeyProvider keyProvider0 = new KeyProvider(startNum, keys);
                final CountDownLatch latch0 = new CountDownLatch(numRequests);
                long start = System.currentTimeMillis();
                for(int i = 0; i < numRequests; i++) {
                    service.execute(new Runnable() {

                        public void run() {
                            try {
                                store.delete(keyProvider0.next());
                                successes.getAndIncrement();
                            } catch(Exception e) {
                                e.printStackTrace();
                            } finally {
                                latch0.countDown();
                            }
                        }
                    });
                }
                latch0.await();
                long deleteTime = System.currentTimeMillis() - start;
                System.out.println("Throughput: " + (numRequests / (float) deleteTime * 1000)
                                   + " deletes/sec.");
                System.out.println(successes.get() + " things deleted.");
            }

            if(ops.contains("w")) {
                System.out.println("Beginning write test.");
                final KeyProvider keyProvider1 = new KeyProvider(startNum, keys);
                final CountDownLatch latch1 = new CountDownLatch(numRequests);
                long start = System.currentTimeMillis();
                for(int i = 0; i < numRequests; i++) {
                    service.execute(new Runnable() {

                        public void run() {
                            try {
                                store.put(keyProvider1.next(), new Versioned<String>(value));
                            } catch(Exception e) {
                                e.printStackTrace();
                            } finally {
                                latch1.countDown();
                            }
                        }
                    });
                }
                latch1.await();
                long writeTime = System.currentTimeMillis() - start;
                System.out.println("Throughput: " + (numRequests / (float) writeTime * 1000)
                                   + " writes/sec.");
            }

            if(ops.contains("r")) {
                System.out.println("Beginning read test.");
                final KeyProvider keyProvider2 = new KeyProvider(startNum, keys);
                final CountDownLatch latch2 = new CountDownLatch(numRequests);
                long start = System.currentTimeMillis();
                for(int i = 0; i < numRequests; i++) {
                    service.execute(new Runnable() {

                        public void run() {
                            try {
                                Versioned<String> v = store.get(keyProvider2.next());
                                
                                if (v == null) {
                                    throw new Exception("value returned is null");
                                }

                                if (!value.equals(v.getValue())) {
                                    throw new Exception("value returned isn't same as set value.  My val size = "
                                            + value.length() + " ret size = " + v.getValue().length());
                                }
                                
                            } catch(Exception e) {
                                e.printStackTrace();
                            } finally {
                                latch2.countDown();
                            }
                        }
                    });
                }
                latch2.await();
                long readTime = System.currentTimeMillis() - start;
                System.out.println("Throughput: " + (numRequests / (float) readTime * 1000.0)
                                   + " reads/sec.");
            }
        }

        System.exit(0);
    }

    public static List<String> loadKeys(String path) throws IOException {

        List<String> targets = new ArrayList<String>();
        File file = new File(path);
        BufferedReader reader = null;

        try {
            reader = new BufferedReader(new FileReader(file));
            String text;
            while((text = reader.readLine()) != null) {
                targets.add(text);
            }
        } finally {
            try {
                if(reader != null) {
                    reader.close();
                }
            } catch(IOException e) {
                e.printStackTrace();
            }
        }

        return targets;
    }
}<|MERGE_RESOLUTION|>--- conflicted
+++ resolved
@@ -75,12 +75,6 @@
         parser.accepts("w", "execute write operations");
         parser.accepts("d", "execute delete operations");
         parser.accepts("request-file", "execute specific requests in order").withRequiredArg();
-<<<<<<< HEAD
-        parser.accepts("start-key-index", "starting point when using int keys")
-              .withRequiredArg()
-              .ofType(Integer.class);
-        parser.accepts("value-size", "size in bytes for random value")
-=======
         parser.accepts("start-key-index", "starting point when using int keys. Default = 0")
               .withRequiredArg()
               .ofType(Integer.class);
@@ -91,7 +85,6 @@
               .withRequiredArg()
               .ofType(Integer.class);
         parser.accepts("threads", "max number concurrent worker threads  Default = " + MAX_WORKERS)
->>>>>>> 3d1c22f7
               .withRequiredArg()
               .ofType(Integer.class);
 
@@ -110,11 +103,8 @@
 
         Integer startNum = CmdUtils.valueOf(options, "start-key-index", 0);
         Integer valueSize = CmdUtils.valueOf(options, "value-size", 1024);
-<<<<<<< HEAD
-=======
         Integer numIterations = CmdUtils.valueOf(options, "iterations", 1);
         Integer numThreads = CmdUtils.valueOf(options, "threads", MAX_WORKERS);
->>>>>>> 3d1c22f7
 
         if(options.has("request-file")) {
             keys = loadKeys((String) options.valueOf("request-file"));
