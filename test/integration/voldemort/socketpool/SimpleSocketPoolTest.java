--- conflicted
+++ resolved
@@ -88,9 +88,9 @@
     @Test
     public void testSocketPoolLimitSomeTimeout() throws Exception {
         // start a dummy server
-<<<<<<< HEAD
         AbstractSocketService server = ServerTestUtils.getSocketService(useNio,
                                                                         new SocketRequestHandlerFactory(null,
+                                                                                                        null,
                                                                                                         null,
                                                                                                         null,
                                                                                                         null,
@@ -100,19 +100,6 @@
                                                                         50,
                                                                         1000);
 
-=======
-        SocketServer server = new SocketServer(7666,
-                                               50,
-                                               50,
-                                               1000,
-                                               new SocketRequestHandlerFactory(null,
-                                                                               null,
-                                                                               null,
-                                                                               null,
-                                                                               null,
-                                                                               null),
-                                               "test");
->>>>>>> 1f1d05f4
         server.start();
 
         final ResourcePoolConfig config = new ResourcePoolConfig().setTimeout(50,
