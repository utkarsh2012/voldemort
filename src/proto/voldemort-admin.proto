package voldemort;

option java_package = "voldemort.client.protocol.pb";
option java_outer_classname = "VAdminProto";
option optimize_for = SPEED;

import "voldemort-client.proto";

message GetMetadataRequest {
  required bytes key = 1;
}

message GetMetadataResponse {
  optional Versioned version = 1;
  optional Error error = 2;
}

message UpdateMetadataRequest {
  required bytes key = 1;
  required Versioned versioned = 2;
}

message UpdateMetadataResponse {
  optional Error error = 1;
}

message PartitionEntry {
  required bytes key = 1;
  required Versioned versioned = 2;
}

message UpdatePartitionEntriesRequest {
  required string store = 1;
  required PartitionEntry partition_entry = 2;
  optional VoldemortFilter filter = 3;
}

message UpdatePartitionEntriesResponse {
  optional Error error = 1;
}

message VoldemortFilter {
  required string name = 1;
  required bytes data = 2;
}

message FetchPartitionEntriesRequest {
  repeated int32 partitions = 1;
  required string store = 2;
  optional VoldemortFilter filter = 3;
  optional bool fetch_values = 4;
}

message FetchPartitionEntriesResponse {
  optional PartitionEntry partition_entry = 1;
  optional bytes key = 2;
  optional Error error = 3;
}

message DeletePartitionEntriesRequest {
  required string store = 1;
  repeated int32 partitions = 2;
  optional VoldemortFilter filter = 3; 
}

message DeletePartitionEntriesResponse {
  optional int32 count = 1;
  optional Error error = 2;
}

message InitiateFetchAndUpdateRequest {
  required int32 node_id = 1;
  repeated int32 partitions = 2;
  required string store = 3;
  optional VoldemortFilter filter = 4;
}

message AsyncOperationStatusRequest {
  required int32 request_id = 1;
}

message AsyncOperationStopRequest {
  required int32 request_id = 1;
}

message AsyncOperationStopResponse {
  optional Error error = 1;
}

message AsyncOperationListRequest {
  required int32 request_id = 1;
  required bool show_complete = 2 [default = false];
}

message AsyncOperationListResponse {
  repeated int32 request_ids = 1;
  optional Error error = 2;
}

message InitiateRebalanceNodeRequest {
  required int32 stealer_id =2;
  required int32 donor_id = 3;
  repeated int32 partitions = 4;
  required int32 attempt = 5;
  required bool  deleteDonorPartitions = 6;
  repeated string unbalanced_store = 7;
}

message AsyncOperationStatusResponse {
  optional int32 request_id = 1;
  optional string description = 2;
  optional string status = 3;
  optional bool complete = 4;
  optional Error error = 5;
}

message TruncateEntriesRequest {
  required string store = 1;
}

message TruncateEntriesResponse {
  optional Error error = 1;
}

enum AdminRequestType {
  GET_METADATA = 0;
  UPDATE_METADATA = 1;
  UPDATE_PARTITION_ENTRIES = 2;
  FETCH_PARTITION_ENTRIES = 3;
  DELETE_PARTITION_ENTRIES = 4;
  INITIATE_FETCH_AND_UPDATE = 5;
  ASYNC_OPERATION_STATUS = 6;
<<<<<<< HEAD
  INITIATE_REBALANCE_NODE = 7;
  ASYNC_OPERATION_STOP = 8;
  ASYNC_OPERATION_LIST = 9;
=======
  TRUNCATE_ENTRIES = 7;
>>>>>>> 7763aabd
}

message VoldemortAdminRequest {
  required AdminRequestType type = 1;
  optional GetMetadataRequest get_metadata = 2;
  optional UpdateMetadataRequest update_metadata = 3;
  optional UpdatePartitionEntriesRequest update_partition_entries = 4;
  optional FetchPartitionEntriesRequest fetch_partition_entries = 5;
  optional DeletePartitionEntriesRequest delete_partition_entries = 6;
  optional InitiateFetchAndUpdateRequest initiate_fetch_and_update = 7;
  optional AsyncOperationStatusRequest async_operation_status = 8;
<<<<<<< HEAD
  optional InitiateRebalanceNodeRequest initiate_rebalance_node = 9;
  optional AsyncOperationStopRequest async_operation_stop = 10;
  optional AsyncOperationListRequest async_operation_list = 11;
=======
  optional TruncateEntriesRequest truncate_entries = 9;
>>>>>>> 7763aabd
}


  

<|MERGE_RESOLUTION|>--- conflicted
+++ resolved
@@ -130,13 +130,10 @@
   DELETE_PARTITION_ENTRIES = 4;
   INITIATE_FETCH_AND_UPDATE = 5;
   ASYNC_OPERATION_STATUS = 6;
-<<<<<<< HEAD
   INITIATE_REBALANCE_NODE = 7;
   ASYNC_OPERATION_STOP = 8;
   ASYNC_OPERATION_LIST = 9;
-=======
-  TRUNCATE_ENTRIES = 7;
->>>>>>> 7763aabd
+  TRUNCATE_ENTRIES = 10;
 }
 
 message VoldemortAdminRequest {
@@ -148,13 +145,10 @@
   optional DeletePartitionEntriesRequest delete_partition_entries = 6;
   optional InitiateFetchAndUpdateRequest initiate_fetch_and_update = 7;
   optional AsyncOperationStatusRequest async_operation_status = 8;
-<<<<<<< HEAD
   optional InitiateRebalanceNodeRequest initiate_rebalance_node = 9;
   optional AsyncOperationStopRequest async_operation_stop = 10;
   optional AsyncOperationListRequest async_operation_list = 11;
-=======
-  optional TruncateEntriesRequest truncate_entries = 9;
->>>>>>> 7763aabd
+  optional TruncateEntriesRequest truncate_entries = 12;
 }
 
 
