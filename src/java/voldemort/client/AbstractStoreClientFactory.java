--- conflicted
+++ resolved
@@ -88,11 +88,8 @@
     private final RequestFormatType requestFormatType;
     private final MBeanServer mbeanServer;
     private final int jmxId;
-<<<<<<< HEAD
     protected final FailureDetector failureDetector;
-=======
     private final int maxBootstrapRetries;
->>>>>>> caed939f
 
     public AbstractStoreClientFactory(ClientConfig config) {
         this.threadPool = new ClientThreadPool(config.getMaxThreads(),
