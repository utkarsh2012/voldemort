--- conflicted
+++ resolved
@@ -63,13 +63,7 @@
     @Override
     public boolean delete(ByteArray key, Version version) throws VoldemortException {
         StoreUtils.assertValidKey(key);
-<<<<<<< HEAD
-        StoreUtils.assertValidMetadata(key,
-                                       metadata.getRoutingStrategy(getName()),
-                                       metadata.getCluster().getNodeById(nodeId));
-=======
         StoreUtils.assertValidMetadata(key, metadata.getRoutingStrategy(getName()), node);
->>>>>>> a7a33b41
 
         return getInnerStore().delete(key, version);
     }
@@ -77,28 +71,16 @@
     @Override
     public void put(ByteArray key, Versioned<byte[]> value) throws VoldemortException {
         StoreUtils.assertValidKey(key);
-<<<<<<< HEAD
-        StoreUtils.assertValidMetadata(key,
-                                       metadata.getRoutingStrategy(getName()),
-                                       metadata.getCluster().getNodeById(nodeId));
-=======
         StoreUtils.assertValidMetadata(key, metadata.getRoutingStrategy(getName()), node);
 
->>>>>>> a7a33b41
         getInnerStore().put(key, value);
     }
 
     @Override
     public List<Versioned<byte[]>> get(ByteArray key) throws VoldemortException {
         StoreUtils.assertValidKey(key);
-<<<<<<< HEAD
-        StoreUtils.assertValidMetadata(key,
-                                       metadata.getRoutingStrategy(getName()),
-                                       metadata.getCluster().getNodeById(nodeId));
-=======
         StoreUtils.assertValidMetadata(key, metadata.getRoutingStrategy(getName()), node);
 
->>>>>>> a7a33b41
         return getInnerStore().get(key);
     }
 }