--- conflicted
+++ resolved
@@ -56,7 +56,7 @@
  * ignoring any {@link ObsoleteVersionException} and then serve the client
  * requests.
  */
-public class RedirectingStore extends DelegatingStore<ByteArray, byte[], byte[]> {
+public class RedirectingStore extends DelegatingStore<ByteArray, byte[]> {
 
     private final static Logger logger = Logger.getLogger(RedirectingStore.class);
     private final MetadataStore metadata;
@@ -64,7 +64,7 @@
     private final SocketPool socketPool;
     private FailureDetector failureDetector;
 
-    public RedirectingStore(Store<ByteArray, byte[], byte[]> innerStore,
+    public RedirectingStore(Store<ByteArray, byte[]> innerStore,
                             MetadataStore metadata,
                             StoreRepository storeRepository,
                             FailureDetector detector,
@@ -77,18 +77,6 @@
     }
 
     @Override
-<<<<<<< HEAD
-    public void put(ByteArray key, Versioned<byte[]> value, byte[] transforms)
-            throws VoldemortException {
-        if(redirectingKey(key)) {
-            // if I am rebalancing for this key, try to do remote get() , put it
-            // locally first to get the correct version ignoring any
-            // ObsoleteVersionExceptions.
-            proxyGetAndLocalPut(key, null);
-        }
-
-        getInnerStore().put(key, value, transforms);
-=======
     public void put(ByteArray key, Versioned<byte[]> value) throws VoldemortException {
         metadata.readLock.lock();
         RebalancePartitionsInfo stealInfo = null;
@@ -107,7 +95,6 @@
             proxyGetAndLocalPut(key, stealInfo.getDonorId());
 
         getInnerStore().put(key, value);
->>>>>>> 8462031d
     }
 
     private RebalancePartitionsInfo redirectingKey(ByteArray key) {
@@ -122,17 +109,6 @@
     }
 
     @Override
-<<<<<<< HEAD
-    public List<Versioned<byte[]>> get(ByteArray key, byte[] transforms) throws VoldemortException {
-        if(redirectingKey(key)) {
-            // if I am rebalancing for this key, try to do remote get() , put it
-            // locally first to get the correct version ignoring any
-            // ObsoleteVersionExceptions.
-            proxyGetAndLocalPut(key, transforms);
-        }
-
-        return getInnerStore().get(key, transforms);
-=======
     public List<Versioned<byte[]>> get(ByteArray key) throws VoldemortException {
         metadata.readLock.lock();
         RebalancePartitionsInfo stealInfo = null;
@@ -151,25 +127,16 @@
             proxyGetAndLocalPut(key, stealInfo.getDonorId());
 
         return getInnerStore().get(key);
->>>>>>> 8462031d
     }
 
     @Override
     public List<Version> getVersions(ByteArray key) {
-<<<<<<< HEAD
-        if(redirectingKey(key)) {
-            // if I am rebalancing for this key, try to do remote get() , put it
-            // locally first to get the correct version ignoring any
-            // ObsoleteVersionExceptions.
-            proxyGetAndLocalPut(key, null);
-=======
         metadata.readLock.lock();
         RebalancePartitionsInfo stealInfo = null;
         try {
             stealInfo = redirectingKey(key);
         } finally {
             metadata.readLock.unlock();
->>>>>>> 8462031d
         }
 
         /**
@@ -184,8 +151,7 @@
     }
 
     @Override
-    public Map<ByteArray, List<Versioned<byte[]>>> getAll(Iterable<ByteArray> keys,
-                                                          Map<ByteArray, byte[]> transforms)
+    public Map<ByteArray, List<Versioned<byte[]>>> getAll(Iterable<ByteArray> keys)
             throws VoldemortException {
         metadata.readLock.lock();
         List<ByteArray> redirectingKeys = new ArrayList<ByteArray>();
@@ -204,13 +170,9 @@
         }
 
         if(!redirectingKeys.isEmpty())
-<<<<<<< HEAD
-            proxyGetAllAndLocalPut(redirectingKeys, transforms);
-=======
             proxyGetAllAndLocalPut(redirectingKeys, rebalancePartitionsInfos);
->>>>>>> 8462031d
-
-        return getInnerStore().getAll(keys, transforms);
+
+        return getInnerStore().getAll(keys);
     }
 
     /**
@@ -261,19 +223,6 @@
      * @param donorNodeId donor node id
      * @throws ProxyUnreachableException if donor node can't be reached
      */
-<<<<<<< HEAD
-    private List<Versioned<byte[]>> proxyGet(ByteArray key, byte[] transforms)
-            throws VoldemortException {
-        Node donorNode = metadata.getCluster().getNodeById(metadata.getRebalancingStealInfo()
-                                                                   .getDonorId());
-        checkNodeAvailable(donorNode);
-        long startNs = System.nanoTime();
-        try {
-            List<Versioned<byte[]>> values = getRedirectingSocketStore(getName(),
-                                                                       metadata.getRebalancingStealInfo()
-                                                                               .getDonorId()).get(key,
-                                                                                                  transforms);
-=======
     private List<Versioned<byte[]>> proxyGet(ByteArray key, int donorNodeId) {
         Node donorNode = metadata.getCluster().getNodeById(donorNodeId);
         checkNodeAvailable(donorNode);
@@ -281,7 +230,6 @@
         try {
             Store<ByteArray, byte[]> redirectingStore = getRedirectingSocketStore(getName(), donorNodeId);
             List<Versioned<byte[]>> values = redirectingStore.get(key);
->>>>>>> 8462031d
             recordSuccess(donorNode, startNs);
             return values;
         } catch (UnreachableStoreException e) {
@@ -304,24 +252,6 @@
      * @throws ProxyUnreachableException if donor node can't be reached
      */
     private Map<ByteArray, List<Versioned<byte[]>>> proxyGetAll(Iterable<ByteArray> keys,
-<<<<<<< HEAD
-                                                                Map<ByteArray, byte[]> transforms)
-            throws VoldemortException {
-        Node donorNode = metadata.getCluster().getNodeById(metadata.getRebalancingStealInfo()
-                                                                   .getDonorId());
-        checkNodeAvailable(donorNode);
-        long startNs = System.nanoTime();
-        try {
-            Map<ByteArray, List<Versioned<byte[]>>> map = getRedirectingSocketStore(getName(),
-                                                                                    metadata.getRebalancingStealInfo()
-                                                                                            .getDonorId()).getAll(keys,
-                                                                                                                  transforms);
-            recordSuccess(donorNode, startNs);
-            return map;
-        } catch(UnreachableStoreException e) {
-            recordException(donorNode, startNs, e);
-            throw new ProxyUnreachableException("Failed to reach proxy node " + donorNode, e);
-=======
                                                                 List<RebalancePartitionsInfo> stealInfoList)
             throws VoldemortException {
         Multimap<Integer, ByteArray> scatterMap = HashMultimap.create();
@@ -336,7 +266,6 @@
                         scatterMap.put(stealInfo.getDonorId(), key);
                 }
             }
->>>>>>> 8462031d
         }
 
         Map<ByteArray, List<Versioned<byte[]>>> gatherMap = new HashMap<ByteArray, List<Versioned<byte[]>>>(numKeys);
@@ -376,32 +305,17 @@
      * @param donorId donorId
      * @throws VoldemortException if {@link #proxyGet(ByteArray, int)} fails
      */
-<<<<<<< HEAD
-    private void proxyGetAndLocalPut(ByteArray key, byte[] transforms) throws VoldemortException {
-        List<Versioned<byte[]>> proxyValues = proxyGet(key, transforms);
-        for(Versioned<byte[]> proxyValue: proxyValues) {
-            try {
-
-                getInnerStore().put(key, proxyValue, null);
-
-=======
     private void proxyGetAndLocalPut(ByteArray key, int donorId) throws VoldemortException {
         List<Versioned<byte[]>> proxyValues = proxyGet(key, donorId);
         for(Versioned<byte[]> proxyValue: proxyValues) {
             try {
                 getInnerStore().put(key, proxyValue);
->>>>>>> 8462031d
             } catch(ObsoleteVersionException e) {
                 // ignore these
             }
         }
     }
 
-<<<<<<< HEAD
-    private void proxyGetAllAndLocalPut(Iterable<ByteArray> keys, Map<ByteArray, byte[]> transforms)
-            throws VoldemortException {
-        Map<ByteArray, List<Versioned<byte[]>>> proxyKeyValues = proxyGetAll(keys, transforms);
-=======
     /**
      * Similar to {@link #proxyGetAndLocalPut(ByteArray, int)} but meant for {@link #getAll(Iterable)}
      *
@@ -411,11 +325,10 @@
      */
     private void proxyGetAllAndLocalPut(Iterable<ByteArray> keys, List<RebalancePartitionsInfo> stealInfoList) throws VoldemortException {
         Map<ByteArray, List<Versioned<byte[]>>> proxyKeyValues = proxyGetAll(keys, stealInfoList);
->>>>>>> 8462031d
         for(Map.Entry<ByteArray, List<Versioned<byte[]>>> keyValuePair: proxyKeyValues.entrySet()) {
             for(Versioned<byte[]> proxyValue: keyValuePair.getValue()) {
                 try {
-                    getInnerStore().put(keyValuePair.getKey(), proxyValue, null);
+                    getInnerStore().put(keyValuePair.getKey(), proxyValue);
                 } catch(ObsoleteVersionException e) {
                     // ignore these
                 }
@@ -431,8 +344,7 @@
      * @param donorNodeId Donor node id
      * @return <code>SocketStore</code> object for <code>storeName</code> and <code>donorNodeId</code>
      */
-    private Store<ByteArray, byte[], byte[]> getRedirectingSocketStore(String storeName,
-                                                                       int donorNodeId) {
+    private Store<ByteArray, byte[]> getRedirectingSocketStore(String storeName, int donorNodeId) {
         if(!storeRepository.hasRedirectingSocketStore(storeName, donorNodeId)) {
             synchronized(storeRepository) {
                 if(!storeRepository.hasRedirectingSocketStore(storeName, donorNodeId)) {
