/*
 * Copyright 2008-2009 LinkedIn, Inc
 * 
 * Licensed under the Apache License, Version 2.0 (the "License"); you may not
 * use this file except in compliance with the License. You may obtain a copy of
 * the License at
 * 
 * http://www.apache.org/licenses/LICENSE-2.0
 * 
 * Unless required by applicable law or agreed to in writing, software
 * distributed under the License is distributed on an "AS IS" BASIS, WITHOUT
 * WARRANTIES OR CONDITIONS OF ANY KIND, either express or implied. See the
 * License for the specific language governing permissions and limitations under
 * the License.
 */

package voldemort.cluster;

import java.io.Serializable;
import java.net.URI;
import java.net.URISyntaxException;
import java.util.List;

import org.apache.log4j.Logger;

import voldemort.annotations.concurrency.Threadsafe;
import voldemort.utils.Utils;

import com.google.common.collect.ImmutableList;

/**
 * A node in the voldemort cluster
 * 
 * @author jay
 * 
 */
@Threadsafe
public class Node implements Serializable {

    private static final Logger logger = Logger.getLogger(Node.class.getName());

    private static final long serialVersionUID = 1;
    private final int id;
    private final String host;
    private final int httpPort;
    private final int socketPort;
    private final int adminPort;
    private final List<Integer> partitions;

    public Node(int id, String host, int httpPort, int socketPort, List<Integer> partitions) {
<<<<<<< HEAD
=======
        this(id, host, httpPort, socketPort, -1, partitions, new NodeStatus());
    }

    public Node(int id,
                String host,
                int httpPort,
                int socketPort,
                int adminPort,
                List<Integer> partitions) {
        this(id, host, httpPort, socketPort, adminPort, partitions, new NodeStatus());
    }

    public Node(int id,
                String host,
                int httpPort,
                int socketPort,
                int adminPort,
                List<Integer> partitions,
                NodeStatus status) {
>>>>>>> caed939f
        this.id = id;
        this.host = Utils.notNull(host);
        this.httpPort = httpPort;
        this.socketPort = socketPort;
        this.partitions = ImmutableList.copyOf(partitions);

        // fix default value for adminPort if not defined
        if(adminPort == -1) {
            adminPort = socketPort + 1;
            logger.warn("admin-port not defined for node:" + id + " using default value:"
                        + adminPort + " as (socket_port + 1):");
        }

        this.adminPort = adminPort;
    }

    public String getHost() {
        return host;
    }

    public int getHttpPort() {
        return httpPort;
    }

    public int getSocketPort() {
        return socketPort;
    }

    public int getAdminPort() {
        return adminPort;
    }

    public int getId() {
        return id;
    }

    public List<Integer> getPartitionIds() {
        return partitions;
    }

    public int getNumberOfPartitions() {
        return partitions.size();
    }

    public URI getHttpUrl() {
        try {
            return new URI("http://" + getHost() + ":" + getHttpPort());
        } catch(URISyntaxException e) {
            throw new IllegalStateException("Invalid host format for node " + id + ".", e);
        }
    }

    public URI getSocketUrl() {
        try {
            return new URI("tcp://" + getHost() + ":" + getSocketPort());
        } catch(URISyntaxException e) {
            throw new IllegalStateException("Invalid host format for node " + id + ".", e);
        }
    }

    @Override
    public String toString() {
        return "Node" + getId();
    }

    @Override
    public boolean equals(Object o) {
        if(this == o)
            return true;
        if(!(o instanceof Node))
            return false;

        Node n = (Node) o;
        return getId() == n.getId();
    }

    @Override
    public int hashCode() {
        return getId();
    }

}<|MERGE_RESOLUTION|>--- conflicted
+++ resolved
@@ -48,28 +48,6 @@
     private final List<Integer> partitions;
 
     public Node(int id, String host, int httpPort, int socketPort, List<Integer> partitions) {
-<<<<<<< HEAD
-=======
-        this(id, host, httpPort, socketPort, -1, partitions, new NodeStatus());
-    }
-
-    public Node(int id,
-                String host,
-                int httpPort,
-                int socketPort,
-                int adminPort,
-                List<Integer> partitions) {
-        this(id, host, httpPort, socketPort, adminPort, partitions, new NodeStatus());
-    }
-
-    public Node(int id,
-                String host,
-                int httpPort,
-                int socketPort,
-                int adminPort,
-                List<Integer> partitions,
-                NodeStatus status) {
->>>>>>> caed939f
         this.id = id;
         this.host = Utils.notNull(host);
         this.httpPort = httpPort;
